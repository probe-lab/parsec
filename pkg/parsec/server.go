--- conflicted
+++ resolved
@@ -40,29 +40,6 @@
 	}
 
 	log.Infoln("Bootstrapping DHT...")
-<<<<<<< HEAD
-	//
-	//bps := []peer.AddrInfo{}
-	//for _, s := range []string{
-	//	//"/dnsaddr/bootstrap.libp2p.io/p2p/QmNnooDu7bfjPFoTZYxMNLWUQJyrVwtbZg5gBMjTezGAJN",
-	//	//"/dnsaddr/bootstrap.libp2p.io/p2p/QmQCU2EcMqAqQPR2i9bChDtGNJchTbq5TbXJJ16u19uLTa",
-	//	//"/dnsaddr/bootstrap.libp2p.io/p2p/QmbLHAnMoJPWSCR5Zhtx6BHJX9KiKNN6tpvbUcqanj75Nb",
-	//	//"/dnsaddr/bootstrap.libp2p.io/p2p/QmcZf59bWwK5XFi76CZX8cbJ4BhTzzA3gU1ZjYZcYW3dwt",
-	//	"/ip4/104.131.131.82/tcp/4001/p2p/QmaCpDMGvV2BGHeYERUEnRQAwe3N8SzbUtfsmvsqQLuvuJ", // mars.i.ipfs.io
-	//} {
-	//	ma, err := multiaddr.NewMultiaddr(s)
-	//	if err != nil {
-	//		panic(err)
-	//	}
-	//	pi, err := peer.AddrInfoFromP2pAddr(ma)
-	//	if err != nil {
-	//		panic(err)
-	//	}
-	//	bps = append(bps, *pi)
-	//}
-
-=======
->>>>>>> d83774ce
 	for _, bp := range kaddht.GetDefaultBootstrapPeerAddrInfos() {
 		log.WithField("peerID", util.FmtPeerID(bp.ID)).Infoln("Connecting to bootstrap peer...")
 		if err = parsecHost.Connect(ctx, bp); err != nil {
